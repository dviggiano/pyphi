# PyPhi configuration
# ~~~~~~~~~~~~~~~~~~~
# See the documentation for ``pyphi.config`` for more info.
---

# Theoretical approximations
# ~~~~~~~~~~~~~~~~~~~~~~~~~~
# In certain cases, making a cut can actually cause a previously reducible
# concept to become a proper, irreducible concept. Assuming this can never
# happen can increase performance significantly, however the obtained results
# are not strictly accurate.
ASSUME_CUTS_CANNOT_CREATE_NEW_CONCEPTS: false
# When evaluating the minimum information partition, only consider cuts that
# cut off a single node. It is possible that the MIP cut will cut off multiple
# nodes, but this approximation is usually correct, and at worst provides an
# upper bound for integrated information.
CUT_ONE_APPROXIMATION: false
# The measure to use when computing phi ("EMD", "KLD", "L1")
MEASURE: "EMD"

# System resources
# ~~~~~~~~~~~~~~~~
# Controls whether concepts are evaluated in parallel.
PARALLEL_CONCEPT_EVALUATION: false
# Controls whether cuts are evaluated in parallel, which requires more
# memory. If cuts are evaluated sequentially, only two BigMips need to be
# in memory at a time.
<<<<<<< HEAD
PARALLEL_CUT_EVALUATION: false
# Controls whether concepts are evaluated in parallel.
PARALLEL_CONCEPT_EVALUATION: false
=======
PARALLEL_CUT_EVALUATION: true
# Controls whether complexes are evaluated in parallel.
PARALLEL_COMPLEX_EVALUATION: false

>>>>>>> 2a426704
# The number of CPU cores to use in parallel cut evaluation. -1 means all
# available cores, -2 means all but one available cores, etc.
NUMBER_OF_CORES: -1
# Some functions are memoized using an in-memory cache. This is the maximum
# percentage of memory that these caches can collectively use.
MAXIMUM_CACHE_MEMORY_PERCENTAGE: 50

# Caching
# ~~~~~~~
# Controls whether BigMips are cached and retreived.
CACHE_BIGMIPS: false
# Controls whether the potential purviews of the mechanisms of a network are
# cached. Speeds up calculations when the same network is used repeatedly, but
# takes up additional memory, and makes network initialization slow.
CACHE_POTENTIAL_PURVIEWS: true
# The caching system to use. "fs" means cache the results on the local
# filesystem, in a subdirectory of the current directory; "db" means connect to
# a database and store the results there.
CACHING_BACKEND: "fs"
# The verbosity of filesystem caching (integer from 0 to 11).
FS_CACHE_VERBOSITY: 0
# The directory to use for local persistent caching on the filesystem. This
# only has an effect if the caching backend is the filesystem and not a
# database.
FS_CACHE_DIRECTORY: "__pyphi_cache__"
# These are the settings for the MongoDB database used in the 'db' caching
# backend.
MONGODB_CONFIG:
    host: "localhost"
    port: 27017
    database_name: "pyphi"
    collection_name: "test"

# Use a Redis server as a Mice cache
REDIS_CACHE: false
# Redis connection configuration
REDIS_CONFIG:
    host: "localhost"
    port: 6379

# Logging
# ~~~~~~~
# These are the settings for PyPhi logging.
# The file to log to
LOG_FILE: "pyphi.log"
# The log level to write to `LOG_FILE`
LOG_FILE_LEVEL: "DEBUG"
# The log level to write to stdout
LOG_STDOUT_LEVEL: "DEBUG"
# Log the current configuration when PyPhi is imported. This is useful for
# checking what settings were used for a previous calculation.
LOG_CONFIG_ON_IMPORT: true
# Enable/disable progress bars
PROGRESS_BARS: true

# Numerical precision
# ~~~~~~~~~~~~~~~~~~~
# The number of decimal places to which Phi values are considered accurate.
PRECISION: 6

# Miscellaneous
# ~~~~~~~~~~~~~
# Controls whether a subsystem's state is validated when the subsystem is
# created.
VALIDATE_SUBSYSTEM_STATES: true
# In some applications of this library, you may prefer to define single-nodes
# with a self-loop as having 0.5 Phi, a priori.
SINGLE_NODES_WITH_SELFLOOPS_HAVE_PHI: false
# Use pretty __str__-like formatting in repr calls
REPR_VERBOSITY: 2
# Control the number of parts in a partition
PARTITION_TYPE: "BI"
# Controls how to resolve phi-ties when computing MICE
PICK_SMALLEST_PURVIEW: false
# Use the difference in sum of small phi for the constellation distance
USE_SMALL_PHI_DIFFERENCE_FOR_CONSTELLATION_DISTANCE: false<|MERGE_RESOLUTION|>--- conflicted
+++ resolved
@@ -25,16 +25,10 @@
 # Controls whether cuts are evaluated in parallel, which requires more
 # memory. If cuts are evaluated sequentially, only two BigMips need to be
 # in memory at a time.
-<<<<<<< HEAD
 PARALLEL_CUT_EVALUATION: false
-# Controls whether concepts are evaluated in parallel.
-PARALLEL_CONCEPT_EVALUATION: false
-=======
-PARALLEL_CUT_EVALUATION: true
 # Controls whether complexes are evaluated in parallel.
 PARALLEL_COMPLEX_EVALUATION: false
 
->>>>>>> 2a426704
 # The number of CPU cores to use in parallel cut evaluation. -1 means all
 # available cores, -2 means all but one available cores, etc.
 NUMBER_OF_CORES: -1
