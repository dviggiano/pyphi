--- conflicted
+++ resolved
@@ -362,9 +362,6 @@
         state_str = "".join(str(i) for i in state)
         lines.append("{0}{1}{2:g}".format(state_str, space, r[state]))
 
-<<<<<<< HEAD
-    return box("\n".join(lines))
-=======
     return box("\n".join(lines))
 
 
@@ -429,5 +426,4 @@
 def fmt_actual_cut(cut):
     """Format an ActualCut"""
     return ("{cut.cause_part1} --//--> {cut.effect_part2} && "
-            "{cut.cause_part2} --//--> {cut.effect_part1}").format(cut=cut)
->>>>>>> bc0e93e5
+            "{cut.cause_part2} --//--> {cut.effect_part1}").format(cut=cut)