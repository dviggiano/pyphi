--- conflicted
+++ resolved
@@ -108,13 +108,8 @@
 _TYPE_COLORS = {"isotext": "magenta", "inclusion": "indigo", "paratext": "cyan"}
 
 
-<<<<<<< HEAD
-def type_color(face):
-    return _TYPE_COLORS[two_relation_face_type(face)]
-=======
 def type_color(relation_face):
     return _TYPE_COLORS[two_relation_face_type(relation_face)]
->>>>>>> b4043a46
 
 
 TWO_RELATION_COLORSCHEMES = {"type": type_color}
@@ -344,7 +339,7 @@
         return f"{len(relation)}-relation<br>" + indent(
             "<br>".join(
                 [
-                    # f"P: {self.nodes(relation.purview)}", TODO fix this
+                    f"P: {self.nodes(relation.purview)}",
                     f"φ: {round(relation.phi, config.PRECISION)}",
                     "Relata:",
                     indent(self.relata(relation.relata)),
@@ -509,15 +504,9 @@
         showlegend = False
 
 
-<<<<<<< HEAD
-def _plot_two_relations(fig, relation_to_coords, faces, phis, label, theme):
-    name = "2-relations" + theme.legendgroup_postfix
-    phis = np.array(phis)
-=======
 def _plot_two_relation_faces(fig, relation_to_coords, relation_faces, label, theme):
     name = "2-relations" + theme.legendgroup_postfix
     phis = np.array(list(phi for _, phi in relation_faces))
->>>>>>> b4043a46
     widths = rescale(phis, theme.line_width_range)
     faces = [face for face, _ in relation_faces]
 
@@ -567,11 +556,7 @@
                 opacity=theme.two_relation_opacity,
                 line_width=width,
                 hoverinfo="text",
-<<<<<<< HEAD
-                # hovertext=label.relation(face),
-=======
                 # hovertext=label.relation(faces),
->>>>>>> b4043a46
                 # hoverlabel_font_color=theme.two_relations_hoverlabel_font_color,
             )
         )
@@ -579,25 +564,11 @@
         showlegend = False
 
 
-<<<<<<< HEAD
-def _plot_three_relations(fig, relation_to_coords, faces, phis, label, theme):
-=======
 def _plot_three_relation_faces(fig, relation_to_coords, relation_faces, label, theme):
->>>>>>> b4043a46
     name = "3-relations" + theme.legendgroup_postfix
     # Build vertices:
     # Stack the [relation, relata] axes together and tranpose to put the 3D axis
     # first to get lists of x, y, z coordinates
-<<<<<<< HEAD
-    x, y, z = np.vstack(list(map(relation_to_coords, faces))).transpose()
-    # Build triangles:
-    # The vertices are stacked triples, so we want each (i, j, k) = [0, 1, 2], [3, 4, 5], ...
-    relata_indices = np.arange(len(faces) * 3, step=3)
-    i, j, k = np.tile(relata_indices, (3, 1)) + np.arange(3).reshape(3, 1)
-    phis = np.array(phis)
-    intensities = rescale(phis, theme.three_relation_intensity_range)
-    # hovertext = list(map(label.relation, faces))
-=======
     x, y, z = np.vstack(
         list(map(relation_to_coords, [face for face, _ in relation_faces]))
     ).transpose()
@@ -608,7 +579,6 @@
     phis = np.array(list(phi for _, phi in relation_faces))
     intensities = rescale(phis, theme.three_relation_intensity_range)
     # hovertext = list(map(label.relation, relation_faces))
->>>>>>> b4043a46
     fig.add_trace(
         go.Mesh3d(
             x=x,
@@ -637,25 +607,13 @@
     )
 
 
-<<<<<<< HEAD
-def _plot_three_relations_with_opacity(
-    fig, relation_to_coords, faces, phis, label, theme
-=======
 def _plot_three_relation_faces_with_opacity(
     fig, relation_to_coords, relation_faces, label, theme
->>>>>>> b4043a46
 ):
     name = "3-relations" + theme.legendgroup_postfix
     # Build vertices:
     # Stack the [relation, relata] axes together and tranpose to put the 3D axis
     # first to get lists of x, y, z coordinates
-<<<<<<< HEAD
-    x, y, z = np.vstack(list(map(relation_to_coords, faces))).transpose()
-    phis = np.array(phis)
-    intensities = rescale(phis, theme.three_relation_intensity_range)
-    opacities = rescale(phis, theme.three_relation_opacity_range)
-    # hovertexts = list(map(label.relation, faces))
-=======
     x, y, z = np.vstack(
         list(map(relation_to_coords, [face for face, _ in relation_faces]))
     ).transpose()
@@ -663,7 +621,6 @@
     intensities = rescale(phis, theme.three_relation_intensity_range)
     opacities = rescale(phis, theme.three_relation_opacity_range)
     # hovertexts = list(map(label.relation, relation_faces))
->>>>>>> b4043a46
     showlegend = theme.three_relation_showlegend
     showscale = theme.three_relation_showscale
     for _x, _y, _z, intensity, opacity in zip(
@@ -749,24 +706,6 @@
     if node_indices is None:
         node_indices = subsystem.node_indices
 
-<<<<<<< HEAD
-    # Group purviews by direction
-    purviews = {
-        direction: [
-            distinction.purview(direction) for distinction in phi_structure.distinctions
-        ]
-        for direction in Direction.both()
-    }
-    # Group relations by degree
-    relations = defaultdict(set)
-    phis = defaultdict(list)
-    for relation in phi_structure.relations:
-        for face in relation.faces:
-            relations[len(face)].add(face)
-            phis[len(face)].append(relation.phi)
-
-=======
->>>>>>> b4043a46
     label = Labeler(subsystem)
 
     # x offsets for causes and effects
@@ -849,12 +788,6 @@
         fig, distinctions, cause_effect_link_coords, mechanism_mapping, theme
     )
 
-<<<<<<< HEAD
-    def face_to_coords(face):
-        return np.array(
-            [
-                purview_mapping[relatum.direction][relatum.purview]
-=======
     # Group relations by degree
     relations = defaultdict(set)
     for relation in phi_structure.relations:
@@ -865,7 +798,6 @@
         return np.array(
             [
                 purview_mapping[relatum.direction][relatum.mechanism][relatum.purview]
->>>>>>> b4043a46
                 for relatum in face
             ]
         )
@@ -876,7 +808,6 @@
             fig,
             face_to_coords,
             relations[2],
-            phis[2],
             label,
             theme,
         )
@@ -884,17 +815,10 @@
     # 3-relations
     if relations[3]:
         if theme.three_relation_opacity_range is None:
-<<<<<<< HEAD
-            _plot_three_relations(fig, face_to_coords, relations[3], phis[3], label, theme)
-        else:
-            _plot_three_relations_with_opacity(
-                fig, face_to_coords, relations[3], phis[3], label, theme
-=======
             _plot_three_relation_faces(fig, face_to_coords, relations[3], label, theme)
         else:
             _plot_three_relation_faces_with_opacity(
                 fig, face_to_coords, relations[3], label, theme
->>>>>>> b4043a46
             )
 
     return fig
@@ -912,6 +836,7 @@
     (True, 0): "lightblue",
     (True, 1): "darkblue",
 }
+
 
 def plot_graph(g, **kwargs):
     kwargs = {
